# Start from the official Ubuntu 24.04 image
FROM public.ecr.aws/lts/ubuntu:24.04

# Install required packages
RUN apt-get update && \
    DEBIAN_FRONTEND=noninteractive apt-get install -y \
        build-essential \
        llvm \
        git \
        cmake \
        ca-certificates \
        libssl-dev \
        curl \
        xvfb \
        libgstreamer-plugins-base1.0-dev \
        libgstreamer-plugins-bad1.0-dev \
        gstreamer1.0-plugins-base \
        gstreamer1.0-plugins-good \
        gstreamer1.0-plugins-bad \
        gstreamer1.0-plugins-ugly \
        gstreamer1.0-x \
        gstreamer1.0-tools \
        libgles2-mesa-dev \
        mesa-utils \
        sudo

# Clone the projectM repository and build it
RUN git clone --depth 1 https://github.com/projectM-visualizer/projectm.git /tmp/projectm
WORKDIR /tmp/projectm
RUN git submodule update --init --depth 1
RUN mkdir build
WORKDIR /tmp/projectm/build
RUN cmake -DCMAKE_BUILD_TYPE=Release -DCMAKE_INSTALL_PREFIX=/usr/local ..
RUN make -j$(nproc)
RUN make install
WORKDIR /tmp
RUN rm -rf /tmp/projectm

# Get the projectM preset pack
RUN git clone --depth 1 https://github.com/projectM-visualizer/presets-cream-of-the-crop.git /usr/local/share/projectM/presets

# Get the projectM texture pack
RUN git clone --depth 1 https://github.com/projectM-visualizer/presets-milkdrop-texture-pack.git /usr/local/share/projectM/textures

# Copy the local gst-projectm source and build the GStreamer plugin
COPY . /tmp/gst-projectm
WORKDIR /tmp/gst-projectm
RUN ./setup.sh --auto
RUN rm -rf build && \
    mkdir build && \
    cd build && \
    cmake -DCMAKE_BUILD_TYPE=Release .. && \
    make
<<<<<<< HEAD
RUN GST_LIBDIR=$(pkg-config --variable=libdir gstreamer-1.0) && \
    mkdir -p "$GST_LIBDIR/gstreamer-1.0" && \
    cp build/libgstprojectm.so "$GST_LIBDIR/gstreamer-1.0/" && \
=======
RUN mkdir -p $(pkg-config --variable=pluginsdir gstreamer-1.0) && \
    cp build/libgstprojectm.so $(pkg-config --variable=pluginsdir gstreamer-1.0)/ && \
>>>>>>> bd382d10
    rm -rf /tmp/gst-projectm

# Clean up unnecessary packages to reduce image size
RUN apt-get remove -y \
        build-essential \
        git \
        cmake && \
    apt-get autoremove -y && \
    apt-get clean && \
    rm -rf /var/lib/apt/lists/*

# Create a working directory for conversion tasks
WORKDIR /app

# Copy the conversion script
COPY convert.sh /app/
RUN chmod +x /app/convert.sh

# Set environment variables
ENV GST_DEBUG=3
ENV PRESETS_DIR=/usr/local/share/projectM/presets
ENV TEXTURES_DIR=/usr/local/share/projectM/textures
ENV XDG_RUNTIME_DIR=/tmp

# Setup for GPU access
ENV LIBGL_ALWAYS_INDIRECT=0
ENV NVIDIA_DRIVER_CAPABILITIES=all
ENV NVIDIA_VISIBLE_DEVICES=all

# Default command
ENTRYPOINT ["/app/convert.sh"]<|MERGE_RESOLUTION|>--- conflicted
+++ resolved
@@ -51,14 +51,8 @@
     cd build && \
     cmake -DCMAKE_BUILD_TYPE=Release .. && \
     make
-<<<<<<< HEAD
-RUN GST_LIBDIR=$(pkg-config --variable=libdir gstreamer-1.0) && \
-    mkdir -p "$GST_LIBDIR/gstreamer-1.0" && \
-    cp build/libgstprojectm.so "$GST_LIBDIR/gstreamer-1.0/" && \
-=======
 RUN mkdir -p $(pkg-config --variable=pluginsdir gstreamer-1.0) && \
     cp build/libgstprojectm.so $(pkg-config --variable=pluginsdir gstreamer-1.0)/ && \
->>>>>>> bd382d10
     rm -rf /tmp/gst-projectm
 
 # Clean up unnecessary packages to reduce image size
